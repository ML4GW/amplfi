from math import pi
from pathlib import Path
from typing import List

import h5py
import numpy as np
from mlpe.data.dataloader import PEInMemoryDataset
from mlpe.data.distributions import Cosine, Uniform
<<<<<<< HEAD
from mlpe.data.transforms import FixedLocationWaveformInjection, Preprocessor
from mlpe.logging import configure_logging
from mlpe.trainer import trainify

=======
from mlpe.data.transforms import Preprocessor, StandardScalerTransform
from mlpe.logging import configure_logging
from mlpe.trainer import trainify

from ml4gw.transforms import RandomWaveformInjection

EXTRINSIC_PARAMS = ["dec", "psi", "phi", "snr"]
# TODO: how to generalize this to be able
# to pass arbitrary distributions as function argument
EXTRINSIC_DISTS = {
    # uniform on sky
    "dec": Cosine(),
    "psi": Uniform(0, pi),
    "phi": Uniform(-pi, pi),
}

>>>>>>> 12d14ca3

def load_background(background_path: Path, ifos):
    background = []
    with h5py.File(background_path) as f:
        for ifo in ifos:
            hoft = f[ifo][:]
            background.append(hoft)
    return np.stack(background)


def load_signals(waveform_dataset: Path, parameter_names: List[str]):

    with h5py.File(waveform_dataset, "r") as f:
        signals = f["signals"][:]
        plus, cross = signals.transpose(1, 0, 2)

        # TODO: how do we ensure order
        # of parameters throughout pipeline?
        data = []
        for param in parameter_names:
            if param not in EXTRINSIC_PARAMS:
                values = f[param][:]
                # take logarithm since hrss
                # spans large magnitude range
                if param == "hrss":
                    values = np.log10(values)
                data.append(values)

        intrinsic = np.column_stack(data)

    return plus, cross, intrinsic


@trainify
def main(
    background_path: Path,
    waveform_dataset: Path,
    inference_params: List[str],
    ifos: List[str],
    sample_rate: float,
    trigger_distance: float,
    kernel_length: float,
    fduration: float,
    highpass: float,
    batches_per_epoch: int,
    batch_size: int,
    device: str,
    outdir: Path,
    logdir: Path,
    verbose: bool = False,
    **kwargs
):

    configure_logging(logdir / "train.log", verbose)
    num_ifos = len(ifos)
    num_params = len(inference_params)

    # load in background
    background = load_background(background_path, ifos)

    plus, cross, intrinsic = load_signals(waveform_dataset, inference_params)

    # prepare injector
    injector = FixedLocationWaveformInjection(
        sample_rate,
        ifos,
<<<<<<< HEAD
        dec=Cosine(),
        psi=Uniform(0, pi),
        phi=Uniform(-pi, pi),
        intrinsic_parameters=parameters,
        trigger_offset=0.0,
=======
        dec=EXTRINSIC_DISTS["dec"],
        psi=EXTRINSIC_DISTS["psi"],
        phi=EXTRINSIC_DISTS["phi"],
        intrinsic_parameters=intrinsic,
        trigger_offset=trigger_distance,
>>>>>>> 12d14ca3
        plus=plus,
        cross=cross,
    )

    injector.to(device)

    # construct samples of extrinsic parameters
    # if they were passed as inference params
    # so they can be fit to standard scaler
    n_signals = len(plus)

    for param, dist in EXTRINSIC_DISTS.items():
        if param in inference_params:
            samples = dist(n_signals)
            intrinsic = np.column_stack([intrinsic, samples])

    # create full training dataloader
    train_dataset = PEInMemoryDataset(
        background,
        int(kernel_length * sample_rate),
        batch_size=batch_size,
        batches_per_epoch=batches_per_epoch,
        preprocessor=injector,
        coincident=False,
        shuffle=True,
        device=device,
    )

    # create preprocessor
    # out of whitening transform
    # for strain data,
    # and standard scaler
    # for parameters

    standard_scaler = StandardScalerTransform(num_params)
    preprocessor = Preprocessor(
        num_ifos,
        sample_rate,
        kernel_length,
        normalizer=standard_scaler,
        fduration=fduration,
        highpass=highpass,
    )

    preprocessor.whitener.fit(background)
    preprocessor.whitener.to(device)

    preprocessor.normalizer.fit(intrinsic)
    preprocessor.normalizer.to(device)

    # TODO: Validation
    valid_dataset = None
    return train_dataset, valid_dataset, preprocessor<|MERGE_RESOLUTION|>--- conflicted
+++ resolved
@@ -6,17 +6,13 @@
 import numpy as np
 from mlpe.data.dataloader import PEInMemoryDataset
 from mlpe.data.distributions import Cosine, Uniform
-<<<<<<< HEAD
-from mlpe.data.transforms import FixedLocationWaveformInjection, Preprocessor
+from mlpe.data.transforms import (
+    FixedLocationWaveformInjection,
+    Preprocessor,
+    StandardScalerTransform,
+)
 from mlpe.logging import configure_logging
 from mlpe.trainer import trainify
-
-=======
-from mlpe.data.transforms import Preprocessor, StandardScalerTransform
-from mlpe.logging import configure_logging
-from mlpe.trainer import trainify
-
-from ml4gw.transforms import RandomWaveformInjection
 
 EXTRINSIC_PARAMS = ["dec", "psi", "phi", "snr"]
 # TODO: how to generalize this to be able
@@ -28,7 +24,6 @@
     "phi": Uniform(-pi, pi),
 }
 
->>>>>>> 12d14ca3
 
 def load_background(background_path: Path, ifos):
     background = []
@@ -95,19 +90,11 @@
     injector = FixedLocationWaveformInjection(
         sample_rate,
         ifos,
-<<<<<<< HEAD
-        dec=Cosine(),
-        psi=Uniform(0, pi),
-        phi=Uniform(-pi, pi),
-        intrinsic_parameters=parameters,
-        trigger_offset=0.0,
-=======
         dec=EXTRINSIC_DISTS["dec"],
         psi=EXTRINSIC_DISTS["psi"],
         phi=EXTRINSIC_DISTS["phi"],
         intrinsic_parameters=intrinsic,
         trigger_offset=trigger_distance,
->>>>>>> 12d14ca3
         plus=plus,
         cross=cross,
     )
